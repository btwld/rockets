{
  "name": "@bitwild/rockets-server",
  "version": "0.1.0-dev.6",
  "description": "Rockets Server",
  "main": "dist/index.js",
  "types": "dist/index.d.ts",
  "license": "BSD-3-Clause",
  "publishConfig": {
    "access": "public"
  },
  "bin": {
    "rockets-swagger": "./bin/generate-swagger.js"
  },
  "files": [
    "dist/**/!(*.spec|*.e2e-spec|*.fixture).{js,d.ts}",
    "bin/generate-swagger.js",
    "SWAGGER.md"
  ],
  "scripts": {
    "test": "jest",
    "test:e2e": "jest --config ./jest.config-e2e.json",
    "generate-swagger": "ts-node src/generate-swagger.ts"
  },
  "dependencies": {
    "@concepta/nestjs-access-control": "^7.0.0-alpha.6",
    "@concepta/nestjs-auth-apple": "^7.0.0-alpha.6",
    "@concepta/nestjs-auth-github": "^7.0.0-alpha.6",
    "@concepta/nestjs-auth-google": "^7.0.0-alpha.6",
    "@concepta/nestjs-auth-jwt": "^7.0.0-alpha.6",
    "@concepta/nestjs-auth-local": "^7.0.0-alpha.6",
    "@concepta/nestjs-auth-recovery": "^7.0.0-alpha.6",
    "@concepta/nestjs-auth-refresh": "^7.0.0-alpha.6",
    "@concepta/nestjs-auth-router": "^7.0.0-alpha.6",
    "@concepta/nestjs-auth-verify": "^7.0.0-alpha.6",
    "@concepta/nestjs-authentication": "^7.0.0-alpha.6",
    "@concepta/nestjs-common": "^7.0.0-alpha.6",
    "@concepta/nestjs-crud": "^7.0.0-alpha.6",
    "@concepta/nestjs-email": "^7.0.0-alpha.6",
    "@concepta/nestjs-federated": "^7.0.0-alpha.6",
    "@concepta/nestjs-jwt": "^7.0.0-alpha.6",
    "@concepta/nestjs-otp": "^7.0.0-alpha.6",
    "@concepta/nestjs-password": "^7.0.0-alpha.6",
<<<<<<< HEAD
    "@concepta/nestjs-role": "^7.0.0-alpha.6",
=======
>>>>>>> 3aaf653a
    "@concepta/nestjs-swagger-ui": "^7.0.0-alpha.6",
    "@concepta/nestjs-user": "^7.0.0-alpha.6",
    "@nestjs/common": "^10.4.1",
    "@nestjs/config": "^3.2.3",
    "@nestjs/core": "^10.4.1",
    "@nestjs/jwt": "^10.2.0",
    "@nestjs/passport": "^10.0.3",
    "@nestjs/swagger": "^7.4.0",
    "jsonwebtoken": "^9.0.2",
    "passport": "^0.7.0",
    "passport-jwt": "^4.0.1",
    "passport-strategy": "^1.0.0"
  },
  "devDependencies": {
    "@concepta/nestjs-typeorm-ext": "^7.0.0-alpha.6",
    "@nestjs/jwt": "^10.2.0",
    "@nestjs/platform-express": "^10.4.1",
    "@nestjs/testing": "^10.4.1",
    "@nestjs/typeorm": "^10.0.2",
    "@types/jsonwebtoken": "9.0.6",
    "@types/passport-jwt": "^3.0.13",
    "@types/passport-strategy": "^0.2.38",
    "@types/supertest": "^6.0.2",
    "express-serve-static-core": "^0.1.1",
    "jest-mock-extended": "^2.0.9",
    "sqlite3": "^5.1.4",
    "supertest": "^6.3.4",
    "ts-node": "^10.9.2",
    "typeorm": "^0.3.0"
  },
  "peerDependencies": {
    "class-transformer": "*",
    "class-validator": "*",
    "rxjs": "^7.1.0"
  }
}<|MERGE_RESOLUTION|>--- conflicted
+++ resolved
@@ -40,10 +40,7 @@
     "@concepta/nestjs-jwt": "^7.0.0-alpha.6",
     "@concepta/nestjs-otp": "^7.0.0-alpha.6",
     "@concepta/nestjs-password": "^7.0.0-alpha.6",
-<<<<<<< HEAD
     "@concepta/nestjs-role": "^7.0.0-alpha.6",
-=======
->>>>>>> 3aaf653a
     "@concepta/nestjs-swagger-ui": "^7.0.0-alpha.6",
     "@concepta/nestjs-user": "^7.0.0-alpha.6",
     "@nestjs/common": "^10.4.1",
